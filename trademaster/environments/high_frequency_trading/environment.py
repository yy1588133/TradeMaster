from __future__ import annotations
import torch
from collections import OrderedDict
from gym import spaces
from ..builder import ENVIRONMENTS
from ..custom import Environments
import pandas as pd
from trademaster.utils import get_attr, print_metrics
import numpy as np

import sys
from pathlib import Path
import pickle
import os.path as osp

ROOT = str(Path(__file__).resolve().parents[2])
sys.path.append(ROOT)

__all__ = ["HighFrequencyTradingEnvironment", "HighFrequencyTradingTrainingEnvironment"]

@ENVIRONMENTS.register_module()
class HighFrequencyTradingEnvironment(Environments):
    def __init__(self, **kwargs):
        super(HighFrequencyTradingEnvironment, self).__init__()

        self.dataset = get_attr(kwargs, "dataset", None)
        self.task = get_attr(kwargs, "task", "train")
        self.test_dynamic = int(get_attr(kwargs, "test_dynamic", "-1"))
        self.task_index = int(get_attr(kwargs, "task_index", "-1"))
        self.work_dir = get_attr(kwargs, "work_dir", "")

        self.df_path = None
        if self.task.startswith("train"):
            raise Exception(
                "the trading environment is only designed for testing or validing"
            )
        elif self.task.startswith("valid"):
            self.df_path = get_attr(self.dataset, "valid_path", None)
        else:
            self.df_path = get_attr(self.dataset, "test_path", None)

        self.transaction_cost_pct = get_attr(
            self.dataset, "transaction_cost_pct", 0.00005
        )
        self.tech_indicator_list = get_attr(self.dataset, "tech_indicator_list", [])
        self.stack_length = get_attr(self.dataset, "backward_num_timestamp", 1)
        self.max_holding_number = get_attr(self.dataset, "max_holding_number", 0.01)

        if self.task.startswith("test_dynamic"):
            dynamics_test_path = get_attr(kwargs, "dynamics_test_path", None)
            self.df = pd.read_csv(dynamics_test_path, index_col=0)
        else:
            self.df = pd.read_csv(self.df_path, index_col=0)

        self.action_space = spaces.Discrete(get_attr(self.dataset, "num_action", 11))
        self.observation_space = spaces.Box(
            low=-np.inf,
            high=np.inf,
            shape=(len(self.tech_indicator_list) * self.stack_length,),
        )

        self.action_dim = self.action_space.n
        self.state_dim = self.observation_space.shape[0]
        self.demonstration_action = self.making_multi_level_dp_demonstration(
            max_punish=get_attr(self.dataset, "max_punish", 1e12)
        )
        # reset
        self.terminal = False
        self.day = self.stack_length
        self.data = self.df.iloc[self.day - self.stack_length : self.day]
        self.state = self.data[self.tech_indicator_list].values
        self.initial_reward = 0
        self.reward_history = [self.initial_reward]
        self.previous_action = 0
        self.needed_money_memory = []
        self.sell_money_memory = []
        self.comission_fee_history = []
        self.previous_position = 0
        self.position = 0
        self.reward_history = [0]
        self.test_id = 'agent'

    def sell_value(self, price_information, position):
        orgional_position = position
        # use bid price and size to evaluate
        value = 0
        # position 表示剩余的单量
        for i in range(1, 6):
            if position < price_information["bid{}_size".format(i)] or i == 5:
                break
            else:
                position -= price_information["bid{}_size".format(i)]
                value += (
                    price_information["bid{}_price".format(i)]
                    * price_information["bid{}_size".format(i)]
                )
        if position > 0 and i == 5:
            # print("the holding could not be sell all clear")
            # 执行的单量
            actual_changed_position = orgional_position - position
        else:
            value += price_information["bid{}_price".format(i)] * position
            actual_changed_position = orgional_position
        # 卖的时候的手续费相当于少卖钱了
        self.comission_fee_history.append(self.transaction_cost_pct * value)

        return value * (1 - self.transaction_cost_pct), actual_changed_position

    def buy_value(self, price_information, position):
        # this value measure how much
        value = 0
        orgional_position = position
        for i in range(1, 6):
            if position < price_information["ask{}_size".format(i)] or i == 5:
                break
            else:
                position -= price_information["ask{}_size".format(i)]
                value += (
                    price_information["ask{}_price".format(i)]
                    * price_information["ask{}_size".format(i)]
                )
        if i == 5 and position > 0:
            # print("the holding could not be bought all clear")
            actual_changed_position = orgional_position - position
        else:
            value += price_information["ask{}_price".format(i)] * position
            actual_changed_position = orgional_position
        # 买的时候相当于多花钱买了
        self.comission_fee_history.append(self.transaction_cost_pct * value)

        return value * (1 + self.transaction_cost_pct), actual_changed_position

    def calculate_value(self, price_information, position):
        return price_information["bid1_price"] * position

    def calculate_avaliable_action(self, price_information):
        # 这块计算跟粒度有关系 修改粒度时应该注意
        buy_size_max = np.sum(
            price_information[["ask1_size", "ask2_size", "ask3_size", "ask4_size"]]
        )
        sell_size_max = np.sum(
            price_information[["bid1_size", "bid2_size", "bid3_size", "bid4_size"]]
        )
        position_upper = self.position + buy_size_max
        position_lower = self.position - sell_size_max
        position_lower = max(position_lower, 0)
        position_upper = min(position_upper, self.max_holding_number)
        # transfer the position back into our action
        current_action = self.position * (self.action_dim - 1) / self.max_holding_number
        action_upper = int(
            position_upper * (self.action_dim - 1) / self.max_holding_number
        )
        if position_lower == 0:
            action_lower = 0
        else:
            action_lower = min(
                int(position_lower * (self.action_dim - 1) / self.max_holding_number)
                + 1,
                action_upper,
                current_action,
            )
        avaliable_discriminator = []
        for i in range(self.action_dim):
            if i >= action_lower and i <= action_upper:
                avaliable_discriminator.append(1)
            else:
                avaliable_discriminator.append(0)
        avaliable_discriminator = torch.tensor(avaliable_discriminator)
        return avaliable_discriminator

    def reset(self):
        # here is a little difference: we only have one asset
        # it starts with the back_num_day and ends in end-self.forward_num_day
        # for the information, it should calculate 2 additional things
        self.terminal = False
        self.day = self.stack_length
        self.data = self.df.iloc[self.day - self.stack_length : self.day]
        self.state = self.data[self.tech_indicator_list].values
        self.initial_reward = 0
        self.reward_history = [self.initial_reward]
        self.previous_action = 0
        price_information = self.data.iloc[-1]
        self.position = 0
        self.needed_money_memory = []
        self.sell_money_memory = []
        self.comission_fee_history = []
        avaliable_discriminator = self.calculate_avaliable_action(price_information)
        self.previous_position = 0
        self.position = 0
        DP_distribution = [0] * 11
        DP_distribution[self.demonstration_action[self.day - 1]] = 1
        DP_distribution = np.array(DP_distribution)
        self.position_history = []
        # self.first_close = self.data.iloc[-1, :].close

        return self.state.reshape(-1), {
            "previous_action": 0,
            "avaliable_action": avaliable_discriminator,
            "DP_action": DP_distribution,
        }

    def step(self, action):
        # 此处的action应为仓位变化
        normlized_action = action / (self.action_dim - 1)
        position = self.max_holding_number * normlized_action
        # 目前没有future embedding day代表最新一天的信息
        self.terminal = self.day >= len(self.df.index.unique()) - 1
        previous_position = self.previous_position
        previous_price_information = self.data.iloc[-1]
        self.day += 1
        self.data = self.df.iloc[self.day - self.stack_length : self.day]
        current_price_information = self.data.iloc[-1]
        self.state = self.data[self.tech_indicator_list].values
        self.previous_position = previous_position
        self.position = position
        if previous_position >= position:
            # hold the position or sell some position
            self.sell_size = previous_position - position

            cash, actual_position_change = self.sell_value(
                previous_price_information, self.sell_size
            )
            self.sell_money_memory.append(cash)
            self.needed_money_memory.append(0)
            self.position = self.previous_position - actual_position_change
            previous_value = self.calculate_value(
                previous_price_information, self.previous_position
            )
            current_value = self.calculate_value(
                current_price_information, self.position
            )
            self.reward = current_value + cash - previous_value
            # 如果第一开始就是0而且没买
            if previous_value == 0:
                return_rate = 0
            else:
                return_rate = (current_value + cash - previous_value) / previous_value
            self.return_rate = return_rate
            self.reward_history.append(self.reward)

        if previous_position < position:
            # sell some of the position
            self.buy_size = position - previous_position
            needed_cash, actual_position_change = self.buy_value(
                previous_price_information, self.buy_size
            )
            self.needed_money_memory.append(needed_cash)
            self.sell_money_memory.append(0)

            self.position = self.previous_position + actual_position_change
            previous_value = self.calculate_value(
                previous_price_information, self.previous_position
            )
            current_value = self.calculate_value(
                current_price_information, self.position
            )
            self.reward = current_value - needed_cash - previous_value
            return_rate = (current_value - needed_cash - previous_value) / (
                previous_value + needed_cash
            )

            self.reward_history.append(self.reward)
            self.return_rate = return_rate
            # print("buy_return_rate", return_rate)
        self.previous_position = self.position
        avaliable_discriminator = self.calculate_avaliable_action(
            current_price_information
        )
        # self.get_final_return_rate()
        # 检查是否出现return rate 为nan的情况
        if self.terminal:
            (
                return_margin,
                pure_balance,
                required_money,
                commission_fee,
            ) = self.get_final_return_rate()
            self.pured_balance = pure_balance
            self.final_balance = self.pured_balance + self.calculate_value(
                current_price_information, self.position
            )
            self.required_money = required_money
            DP_distribution = [0] * 11

            ##
            # last_day = self.day + 1
            # data = self.df.iloc[last_day -
            #                     self.backward_num_day:last_day, :]
            # last_close = data.iloc[-1, :].close
            # buy_and_hold_profit=100*(last_close-self.first_close)/self.first_close


            tr, sharpe_ratio, vol, mdd, cr, sor, ahl = self.evaualte(
                self.save_asset_memoey()
            )
            stats = OrderedDict(
                {
                    "Profit Margin": ["{:04f}%".format(tr * 100)],
                    "Sharp Ratio": ["{:04f}".format(sharpe_ratio)],
                    "Volatility": ["{:04f}%".format(vol* 100)],
                    "Max Drawdown": ["{:04f}%".format(mdd* 100)],
                    # "Calmar Ratio": ["{:04f}".format(cr)],
                    # "Sortino Ratio": ["{:04f}".format(sor)],
                    # "Require Money": ["{:01f}".format(required_money)],
                    # "Commission fee": ["{:01f}".format(commission_fee)],
                    # "Average holding length": ["{:01f}s".format(ahl)],
                }
            )
            table = print_metrics(stats)
            print(table)
            df_value = self.save_asset_memoey()
            daily_return=df_value["daily_return"].values
            assets = df_value["total assets"].values
            ## Excess profit is profit margin
            save_dict = OrderedDict(
                {
                    "Profit Margin": tr * 100,
                    "Excess Profit": tr * 100 - 0,
                    "daily_return": daily_return,
                    "total_assets": assets
                }
            )
            metric_save_path=osp.join(self.work_dir,'metric_'+str(self.task)+'_'+str(self.test_dynamic)+'_'+str(self.test_id)+'_'+str(self.task_index)+'.pickle')
<<<<<<< HEAD
            with open(metric_save_path, 'wb') as handle:
                pickle.dump(save_dict, handle, protocol=pickle.HIGHEST_PROTOCOL)
=======
            if self.task == 'test_dynamic':
                with open(metric_save_path, 'wb') as handle:
                    pickle.dump(save_dict, handle, protocol=pickle.HIGHEST_PROTOCOL)
>>>>>>> 190f7bf7
            # print('metric result saved to '+metric_save_path)

        else:
            DP_distribution = [0] * 11
            DP_distribution[self.demonstration_action[self.day - 1]] = 1
            DP_distribution = np.array(DP_distribution)
        self.position_history.append(self.previous_position)

        return (
            self.state.reshape(-1),
            self.reward,
            self.terminal,
            {
                "previous_action": action,
                "avaliable_action": avaliable_discriminator,
                "DP_action": DP_distribution,
            },
        )

    def get_final_return_rate(self, slient=False):
        sell_money_memory = np.array(self.sell_money_memory)
        needed_money_memory = np.array(self.needed_money_memory)
        true_money = sell_money_memory - needed_money_memory
        final_balance = np.sum(true_money)
        balance_list = []
        for i in range(len(true_money)):
            balance_list.append(np.sum(true_money[: i + 1]))
        required_money = -np.min(balance_list)
        commission_fee = np.sum(self.comission_fee_history)

        return (
            final_balance / required_money,
            final_balance,
            required_money,
            commission_fee,
        )

    def save_asset_memoey(self):
        asset_list = [self.required_money]
        for reward in self.reward_history:
            asset_list.append(asset_list[-1] + reward)
        asset_list = asset_list[1:]
        df_value = pd.DataFrame(asset_list)
        df_value.columns = ["total assets"]
        df_value["daily_return"] = self.reward_history
        df_value.index = range(len(df_value))
        return df_value

    def get_daily_return_rate(self,price_list:list):
        return_rate_list=[]
        for i in range(len(price_list)-1):
            return_rate=(price_list[i+1]/price_list[i])-1
            return_rate_list.append(return_rate)
        return return_rate_list
        

    def evaualte(self, df):
        daily_return = df["daily_return"]
        # print(df, df.shape, len(df),len(daily_return))
        neg_ret_lst = df[df["daily_return"] < 0]["daily_return"]
        tr = df["total assets"].values[-1] / (df["total assets"].values[0] + 1e-10) - 1
        return_rate_list=self.get_daily_return_rate(df["total assets"].values)

        sharpe_ratio = tr*(31536000)** 0.5 / (np.std(return_rate_list) * (len(df) ** 0.5) + 1e-10)
        vol = np.std(return_rate_list)
        mdd = 0
        peak=df["total assets"][0]
        for value in df["total assets"]:
            if value>peak:
                peak=value
            dd=(peak-value)/peak
            if dd>mdd:
                mdd=dd
        cr = np.sum(daily_return) / (mdd + 1e-10)
        sor = np.sum(daily_return) / (np.nan_to_num(np.std(neg_ret_lst),0) + 1e-10) / (np.sqrt(len(daily_return))+1e-10)
        return tr, sharpe_ratio, vol, mdd, cr, sor

    def get_final_return_rate(self, slient=False):
        sell_money_memory = np.array(self.sell_money_memory)
        needed_money_memory = np.array(self.needed_money_memory)
        true_money = sell_money_memory - needed_money_memory
        final_balance = np.sum(true_money)
        balance_list = []
        for i in range(len(true_money)):
            balance_list.append(np.sum(true_money[: i + 1]))
        required_money = -np.min(balance_list)
        commission_fee = np.sum(self.comission_fee_history)

   
        return (
            final_balance / required_money,
            final_balance,
            required_money,
            commission_fee,
        )

    def get_final_return(self):
        return_all = np.sum(self.reward_history)
        return return_all

    def check_sell_needed(self, sell_list, buy_list):
        if len(sell_list) != len(buy_list):
            raise Exception("the dimension is not correct")
        else:
            in_out_list = []
            for i in range(len(sell_list)):
                if sell_list[i] != 0 and buy_list[i] != 0:
                    raise Exception("there is time when money both come in and out")
                elif buy_list[i] != 0 and sell_list[i] != 0:
                    raise Exception("there is time when money both come in and out")
                else:
                    in_out_list.append(sell_list[i] - buy_list[i])
            balance_list = []
            for i in range(len(in_out_list)):
                balance_list.append(np.sum(in_out_list[: i + 1]))
            # print("the money we require is", -min(balance_list))
        return balance_list

    def making_multi_level_dp_demonstration(self, max_punish=1e12):
        # sell_value 和 buy_value与env之间的区别：没有超量一说 一旦超量直接把value打下来
        action_list = []

        def sell_value(price_information, position):
            # use bid price and size to evaluate
            value = 0
            # position 表示剩余的单量
            for i in range(1, 6):
                if position < price_information["bid{}_size".format(i)] or i == 5:
                    break
                else:
                    position -= price_information["bid{}_size".format(i)]
                    value += (
                        price_information["bid{}_price".format(i)]
                        * price_information["bid{}_size".format(i)]
                    )
            if position > 0 and i == 5:
                value = value - max_punish
                # 执行的单量
            else:
                value += price_information["bid{}_price".format(i)] * position
            # 卖的时候的手续费相当于少卖钱了

            return value * (1 - self.transaction_cost_pct)

        def buy_value(price_information, position):
            # this value measure how much
            value = 0
            for i in range(1, 6):
                if position < price_information["ask{}_size".format(i)] or i == 5:
                    break
                else:
                    position -= price_information["ask{}_size".format(i)]
                    value += (
                        price_information["ask{}_price".format(i)]
                        * price_information["ask{}_size".format(i)]
                    )
            if i == 5 and position > 0:
                value = value + max_punish
            else:
                value += price_information["ask{}_price".format(i)] * position
            # 买的时候相当于多花钱买了

            return value * (1 + self.transaction_cost_pct)

        # here we do not consider the level change when the positiion change is too big
        # we do consider the multi granity of our action and max holding case
        scale_factor = self.action_dim - 1

        # init dp solution
        price_information = self.df.iloc[0]
        dp = [[0] * self.action_dim for i in range(len(self.df))]
        for i in range(self.action_dim):
            position_changed = (0 - i) / scale_factor * self.max_holding_number
            if position_changed > 0:
                # 要卖
                dp[0][i] = sell_value(price_information, position_changed)
            else:
                # 要买
                dp[0][i] = -buy_value(price_information, -position_changed)

        for i in range(1, len(self.df)):
            price_information = self.df.iloc[i]
            for j in range(self.action_dim):
                # j是现在的选择
                previous_dp = []
                for k in range(self.action_dim):
                    # k是过去的选择
                    position_changed = (k - j) / scale_factor * self.max_holding_number
                    if position_changed > 0:
                        previous_dp.append(
                            dp[i - 1][k]
                            + sell_value(price_information, position_changed)
                        )
                    else:
                        previous_dp.append(
                            dp[i - 1][k]
                            - buy_value(price_information, -position_changed)
                        )
                dp[i][j] = max(previous_dp)
        # 现在开始倒着取动作
        # 最后一个动作是清仓 看倒数第二个动作是怎么来的
        d1_dp_update = []
        for k in range(self.action_dim):
            position_changed = (k - 0) / scale_factor * self.max_holding_number
            d1_dp_update.append(
                dp[len(self.df) - 2][k]
                + sell_value(price_information, position_changed)
            )
        last_action = d1_dp_update.index(dp[len(self.df) - 1][0])
        last_value = dp[len(self.df) - 2][last_action]
        action_list.append(last_action)
        for i in range(len(self.df) - 2, 0, -1):
            price_information = self.df.iloc[i]
            dn_dp_update = []
            for j in range(self.action_dim):
                position_changed = (
                    (j - last_action) / scale_factor * self.max_holding_number
                )
                if position_changed > 0:
                    dn_dp_update.append(
                        dp[i - 1][j] + sell_value(price_information, position_changed)
                    )
                else:
                    dn_dp_update.append(
                        dp[i - 1][j] - buy_value(price_information, -position_changed)
                    )
            current_action = dn_dp_update.index(last_value)
            last_action = current_action
            last_value = dp[i - 1][last_action]
            action_list.append(last_action)
        action_list.reverse()
        return action_list


@ENVIRONMENTS.register_module()
class HighFrequencyTradingTrainingEnvironment(HighFrequencyTradingEnvironment):
    def __init__(self, **kwargs):
        # super(HighFrequencyTradingTrainingEnvironment, self).__init__()

        self.dataset = get_attr(kwargs, "dataset", None)
        self.task = get_attr(kwargs, "task", "train")

        self.df_path = None
        if self.task.startswith("train"):
            self.df_path = get_attr(self.dataset, "train_path", None)
        # elif self.task.startswith("valid"):
        #     self.df_path = get_attr(self.dataset, "valid_path", None)
        else:
            raise Exception("the training environment is only designed for training")
            # self.df_path = get_attr(self.dataset, "test_path", None)

        self.transaction_cost_pct = get_attr(
            self.dataset, "transaction_cost_pct", 0.00005
        )
        self.tech_indicator_list = get_attr(self.dataset, "tech_indicator_list", [])
        self.stack_length = get_attr(self.dataset, "backward_num_timestamp", 1)
        self.max_holding_number = get_attr(self.dataset, "max_holding_number", 0.01)

        if self.task.startswith("test_dynamic"):
            dynamics_test_path = get_attr(kwargs, "dynamics_test_path", None)
            self.df = pd.read_csv(dynamics_test_path, index_col=0)
        else:
            self.df = pd.read_csv(self.df_path, index_col=0)

        self.action_space = spaces.Discrete(get_attr(self.dataset, "num_action", 11))
        self.observation_space = spaces.Box(
            low=-np.inf,
            high=np.inf,
            shape=(len(self.tech_indicator_list) * self.stack_length,),
        )

        self.action_dim = self.action_space.n
        self.state_dim = self.observation_space.shape[0]
        self.demonstration_action = self.making_multi_level_dp_demonstration(
            max_punish=get_attr(self.dataset, "max_punish", 1e12)
        )
        self.episode_length = get_attr(self.dataset, "episode_length", 14400)
        # reset
        self.terminal = False
        self.day = self.stack_length
        self.data = self.df.iloc[self.day - self.stack_length : self.day]
        self.state = self.data[self.tech_indicator_list].values
        self.initial_reward = 0
        self.reward_history = [self.initial_reward]
        self.previous_action = 0
        self.needed_money_memory = []
        self.sell_money_memory = []
        self.comission_fee_history = []
        self.previous_position = 0
        self.position = 0
        self.reward_history = [0]

    def reset(self, i):
        # here is a little difference: we only have one asset
        # it starts with the back_num_day and ends in end-self.forward_num_day
        # for the information, it should calculate 2 additional things
        self.terminal = False
        self.i = i
        self.day = i + self.stack_length
        self.data = self.df.iloc[self.day - self.stack_length : self.day]
        self.state = self.data[self.tech_indicator_list].values
        self.initial_reward = 0
        self.reward_history = [self.initial_reward]
        self.previous_action = 0
        price_information = self.data.iloc[-1]
        self.position = 0
        self.needed_money_memory = []
        self.sell_money_memory = []
        self.comission_fee_history = []
        avaliable_discriminator = self.calculate_avaliable_action(price_information)
        self.previous_position = 0
        self.position = 0
        DP_distribution = [0] * 11
        DP_distribution[self.demonstration_action[self.day - 1]] = 1
        DP_distribution = np.array(DP_distribution)
        self.position_history = []

        return self.state.reshape(-1), {
            "previous_action": 0,
            "avaliable_action": avaliable_discriminator,
            "DP_action": DP_distribution,
        }

    def step(self, action):
        # 此处的action应为仓位变化
        normlized_action = action / (self.action_dim - 1)
        position = self.max_holding_number * normlized_action
        # 目前没有future embedding day代表最新一天的信息
        self.terminal = (self.day >= len(self.df.index.unique()) - 1) or (
            self.day >= self.i + self.episode_length - 1
        )
        previous_position = self.previous_position
        previous_price_information = self.data.iloc[-1]
        self.day += 1
        self.data = self.df.iloc[self.day - self.stack_length : self.day]
        current_price_information = self.data.iloc[-1]
        self.state = self.data[self.tech_indicator_list].values
        self.previous_position = previous_position
        self.position = position
        if previous_position >= position:
            # hold the position or sell some position
            self.sell_size = previous_position - position

            cash, actual_position_change = self.sell_value(
                previous_price_information, self.sell_size
            )
            self.sell_money_memory.append(cash)
            self.needed_money_memory.append(0)
            self.position = self.previous_position - actual_position_change
            previous_value = self.calculate_value(
                previous_price_information, self.previous_position
            )
            current_value = self.calculate_value(
                current_price_information, self.position
            )
            self.reward = current_value + cash - previous_value
            # 如果第一开始就是0而且没买
            if previous_value == 0:
                return_rate = 0
            else:
                return_rate = (current_value + cash - previous_value) / previous_value
            self.return_rate = return_rate
            self.reward_history.append(self.reward)

        if previous_position < position:
            # sell some of the position
            self.buy_size = position - previous_position
            needed_cash, actual_position_change = self.buy_value(
                previous_price_information, self.buy_size
            )
            self.needed_money_memory.append(needed_cash)
            self.sell_money_memory.append(0)

            self.position = self.previous_position + actual_position_change
            previous_value = self.calculate_value(
                previous_price_information, self.previous_position
            )
            current_value = self.calculate_value(
                current_price_information, self.position
            )
            self.reward = current_value - needed_cash - previous_value
            return_rate = (current_value - needed_cash - previous_value) / (
                previous_value + needed_cash
            )

            self.reward_history.append(self.reward)
            self.return_rate = return_rate
            # print("buy_return_rate", return_rate)
        self.previous_position = self.position
        avaliable_discriminator = self.calculate_avaliable_action(
            current_price_information
        )
        # self.get_final_return_rate()
        # 检查是否出现return rate 为nan的情况
        if self.terminal:
            (
                return_margin,
                pure_balance,
                required_money,
                commission_fee,
            ) = self.get_final_return_rate()
            self.pured_balance = pure_balance
            self.final_balance = self.pured_balance + self.calculate_value(
                current_price_information, self.position
            )
            self.required_money = required_money
            DP_distribution = [0] * 11
            tr, sharpe_ratio, vol, mdd, cr, sor, ahl = self.evaualte(
                self.save_asset_memoey()
            )
            stats = OrderedDict(
                {
                    "Profit Margin": ["{:04f}%".format(tr * 100)],
                    "Sharp Ratio": ["{:04f}".format(sharpe_ratio)],
                    "Volatility": ["{:04f}%".format(vol * 100)],
                    "Max Drawdown": ["{:04f}%".format(mdd * 100)],
                    # "Calmar Ratio": ["{:04f}".format(cr)],
                    # "Sortino Ratio": ["{:04f}".format(sor)],
                    # "Require Money": ["{:01f}".format(required_money)],
                    # "Commission fee": ["{:01f}".format(commission_fee)],
                    # "Average holding length": ["{:01f}s".format(ahl)],
                }
            )
            table = print_metrics(stats)
            print(table)
        else:
            DP_distribution = [0] * 11
            DP_distribution[self.demonstration_action[self.day - 1]] = 1
            DP_distribution = np.array(DP_distribution)
        self.position_history.append(self.previous_position)

        return (
            self.state.reshape(-1),
            self.reward,
            self.terminal,
            {
                "previous_action": action,
                "avaliable_action": avaliable_discriminator,
                "DP_action": DP_distribution,
            },
        )<|MERGE_RESOLUTION|>--- conflicted
+++ resolved
@@ -321,14 +321,9 @@
                 }
             )
             metric_save_path=osp.join(self.work_dir,'metric_'+str(self.task)+'_'+str(self.test_dynamic)+'_'+str(self.test_id)+'_'+str(self.task_index)+'.pickle')
-<<<<<<< HEAD
-            with open(metric_save_path, 'wb') as handle:
-                pickle.dump(save_dict, handle, protocol=pickle.HIGHEST_PROTOCOL)
-=======
             if self.task == 'test_dynamic':
                 with open(metric_save_path, 'wb') as handle:
                     pickle.dump(save_dict, handle, protocol=pickle.HIGHEST_PROTOCOL)
->>>>>>> 190f7bf7
             # print('metric result saved to '+metric_save_path)
 
         else:
