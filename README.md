--- conflicted
+++ resolved
@@ -1,216 +1,214 @@
-# TradeMaster: An RL Platform for Trading
-
-<div align="center">
-<img align="center" src=https://github.com/TradeMaster-NTU/TradeMaster/blob/main/figure/Logo.png width="25%"/> 
-
-<div>&nbsp;</div>
-  
-[![Python 3.9](https://shields.io/badge/python-3.9-blue.svg)](https://www.python.org/downloads/release/python-3916/)
-[![Platform](https://img.shields.io/badge/platform-linux%20%7C%20windows%20%7C%20macos-lightgrey)](Platform)
-[![License](https://img.shields.io/github/license/TradeMaster-NTU/TradeMaster)](License)
-[![Document](https://img.shields.io/badge/docs-latest-red)](https://trademaster.readthedocs.io/en/latest/)
-[![GitHub stars](https://img.shields.io/github/stars/TradeMaster-NTU/TradeMaster?color=orange)](https://github.com/TradeMaster-NTU/TradeMaster/stargazers)
-
-</div>
-
-***
-TradeMaster is a first-of-its kind, best-in-class __open-source platform__ for __quantitative trading (QT)__ empowered by __reinforcement learning (RL)__, which covers the __full pipeline__ for the design, implementation, evaluation and deployment of RL-based algorithms.
-
-## :star: **What's NEW!**   :alarm_clock: 
-
-| Update | Status |
-| --                      | ------    |
-| Release TradeMaster 1.0.0 | :octocat: [Released v1.0.0](https://github.com/TradeMaster-NTU/TradeMaster/releases/tag/v1.0.0) on 5 March 2023 |
-
-## Outline
-
-- [TradeMaster: An RL Platform for Trading](#trademaster-an-rl-platform-for-trading)
-  - [Outline](#outline)
-  - [Overview](#overview)
-  - [Installation](#installation)
-  - [Tutorial](#tutorial)
-  - [Useful Script](#useful-script)
-  - [Dataset](#dataset)
-  - [Model Zoo](#model-zoo)
-  - [Visualization Toolkit](#visualization-toolkit)
-  - [File Structure](#file-structure)
-  - [Publications](#publications)
-  - [News](#news)
-  - [Team](#team)
-  - [Competition](#competition)
-  - [Contact Us](#contact-us)
-
-## Overview
-<div align="center">
-<img align="center" src=https://github.com/TradeMaster-NTU/TradeMaster/blob/1.0.0/figure/architecture.jpg width="97%"/>
-</div>
-<br>
-
-__TradeMaster__ is composed of 6 key modules: 1) multi-modality market data of different financial assets at multiple granularity; 2) whole data preprocessing pipeline; 3) a series of high-fidelity data-driven market simulators for mainstream QT tasks; 4) efficient implementations of over 13 novel RL-based trading algorithms; 5) systematic evaluation toolkits with 6 axes and 17 measures; 6) different interfaces for interdisciplinary users.
-
-
-## Installation
-Here are the installation tutorials for different operating systems and docker:
-- [Installation on Linux/Windows/MacOS](https://github.com/TradeMaster-NTU/TradeMaster/tree/1.0.0/installation/requirements.md)
-- [Installation with Docker](https://github.com/TradeMaster-NTU/TradeMaster/tree/1.0.0/installation/docker.md)
-
-## Tutorial
-We provide tutorials covering core features of TradeMaster for users to get start with.
-|  Algorithm  | Dataset |   Market |                                                  Task                                                 |                     Code Link                      |
-| :---------: | :-----: | :-----: | :---------------------------------------------------------------------------------------------------------------: | :--------------------------------------------------: |
-| EIIE | DJ30 | US Stock | Portfolio Management | [tutorial](https://github.com/TradeMaster-NTU/TradeMaster/blob/1.0.0/tutorial/Tutorial1_EIIE.ipynb)|
-| DeepScalper  |   BTC | Crypto | Intraday Trading | [tutorial](https://github.com/TradeMaster-NTU/TradeMaster/blob/1.0.0/tutorial/Tutorial2_DeepScalper.ipynb) | 
-| SARL | DJ30 | US Stock | Portfolio Management | [tutorial](https://github.com/TradeMaster-NTU/TradeMaster/blob/1.0.0/tutorial/Tutorial3_SARL.ipynb)| 
-| PPO  |  SSE 50  | China Stock | Portfolio Management | [tutorial](https://github.com/TradeMaster-NTU/TradeMaster/blob/1.0.0/tutorial/Tutorial4_PPO.ipynb)|
-| ETEO | Bitcoin | Crypto | Order Execution | [tutorial](https://github.com/TradeMaster-NTU/TradeMaster/blob/1.0.0/tutorial/Tutorial5_ETEO.ipynb)|
-| Double DQN | Bitcoin | Crypto | High Frequency Trading | [tutorial](https://github.com/TradeMaster-NTU/TradeMaster/blob/1.0.0/tutorial/Tutorial6_DDQN.ipynb)|
-
-
-## Useful Script
-- [Automatic hyperparameter tuning](https://github.com/TradeMaster-NTU/TradeMaster/blob/1.0.0/tutorial/Tutorial7_auto_tuning.ipynb)
-- [Market dynamic labeling](https://github.com/TradeMaster-NTU/TradeMaster/blob/1.0.0/trademaster/evaluation/market_dynamics_labeling/example.ipynb)
-- [Financial data imputation with diffusion models](https://github.com/TradeMaster-NTU/TradeMaster/blob/1.0.0/tools/missing_value_imputation/run.py)
-
-
-## Dataset
-| Dataset |                    Data Source                     |     Type      |           Range and Frequency            | Raw Data |                                                 Datasheet                                                 |
-|:-------:| :------------------------------------------------: | :-----------: | :--------------------------------------: | :------: | :-------------------------------------------------------------------------------------------------------: |
-| S&P500  | [Yahoo](https://pypi.org/project/yfinance/) |   US Stock    |       2000/01/01-2022/01/01, 1day        |  OHLCV   |         [SP500]()          |
-|  DJ30   | [Yahoo](https://pypi.org/project/yfinance/) |   US Stock    |       2012/01/01-2021/12/31, 1day        |  OHLCV   |         [DJ30](https://github.com/TradeMaster-NTU/TradeMaster/blob/main/data/data/dj30/DJ30.pdf)          |
-|   BTC   |    [Kaggle](https://pypi.org/project/yfinance/)    |      Foreign Exchange       |     2000/01/01-2019/12/31, 1day        |  OHLCV   |         [FX](https://github.com/TradeMaster-NTU/TradeMaster/blob/main/data/data/exchange/FX.pdf)          |
-| Crypto  |    [Kaggle](https://pypi.org/project/yfinance/)    |    Crypto     |       2013/04/29-2021/07/06, 1day        |  OHLCV   |        [Crypto](https://github.com/TradeMaster-NTU/TradeMaster/blob/main/data/data/BTC/Crypto.pdf)        |
-|  SSE50  | [Yahoo](https://pypi.org/project/yfinance/) | China Stock |       2009/01/02-2021/01/01, 1day        |  OHLCV   |         [SSE50](https://github.com/TradeMaster-NTU/TradeMaster/blob/main/data/data/sz50/SZ50.pdf)          |
-| Bitcoin |                     [Binance](https://www.binance.com/)                     |    Crypto     | 2021/04/07-2021/04/19, 1min |   LOB    | [Binance](https://github.com/TradeMaster-NTU/TradeMaster/blob/main/data/data/OE_BTC/limit_order_book.pdf) |
-<<<<<<< HEAD
-| Futures |                     [AKshare](https://akshare.xyz/)                     |    Futures     | 2023/03/07-2023/03/28, 5min |   OHLCV    | [SHFE](https://github.com/TradeMaster-NTU/TradeMaster/blob/1.0.0/data/portfolio_management/Future/future.pdf) |
-| HSTech30 |                     [AKShare](https://akshare.xyz/)                     |    Hang Seng Tech Index     | 1988/12/30-2023/03/27, 1day |   OHLCV    | [HSTech30](https://github.com/TradeMaster-NTU/TradeMaster/blob/1.0.0/data/portfolio_management/hstech30/HSTech30.pdf) |
-=======
-| HSTech30 |                     [AKShare](https://akshare.xyz/)                     |    Hang Seng Tech Index     | 1988/12/30-2023/03/27, 1day |   OHLCV    | [HSTech30](https://github.com/TradeMaster-NTU/TradeMaster/blob/1.0.0/data/portfolio_management/hstech30/HSTech30.pdf) |
-
-Dates are in YY/MM/DD format.
->>>>>>> 001f7772
-
-OHLCV: open, high, low, and close prices; volume: corresponding trading volume; LOB: Limit order book.
-
-Users can download data of the above datasets from [Google Drive](https://drive.google.com/drive/folders/19Tk5ifPz1y8i_pJVwZFxaSueTLjz6qo3?usp=sharing) or [Baidu Cloud](https://pan.baidu.com/s/1njghvez53hD5v3WpLgCg0w) (extraction code:x24b)
-## Model Zoo
-TradeMaster provides efficient implementations of the following algorithms:
-
-[DeepScalper based on Pytorch (Shuo Sun et al, CIKM 22)](https://arxiv.org/abs/2201.09058)
-
-[OPD based on Pytorch (Fang et al, AAAI 21)](https://ojs.aaai.org/index.php/AAAI/article/view/16083)
-
-[DeepTrader based on Pytorch (Wang et al, AAAI 21)](https://ojs.aaai.org/index.php/AAAI/article/view/16144) 
-
-[SARL based on Pytorch (Yunan Ye et al, AAAI 20)](https://arxiv.org/abs/2002.05780)
-
-[ETEO based on Pytorch (Lin et al, 20)](https://www.ijcai.org/Proceedings/2020/627?msclkid=a2b6ad5db7ca11ecb537627a9ca1d4f6)
-
-[Investor-Imitator based on Pytorch (Yi Ding et al, KDD 18)](https://www.kdd.org/kdd2018/accepted-papers/view/investor-imitator-a-framework-for-trading-knowledge-extraction)
-
-[EIIE based on Pytorch (Jiang et al, 17)](https://arxiv.org/abs/1706.10059)
-
-
-Classic RL based on Pytorch and Ray: 
-[PPO](https://docs.ray.io/en/latest/rllib/rllib-algorithms.html#ppo) [A2C](https://docs.ray.io/en/latest/rllib/rllib-algorithms.html#a3c) [Rainbow](https://docs.ray.io/en/releases-1.13.0/rllib/rllib-algorithms.html#dqn) [SAC](https://docs.ray.io/en/latest/rllib/rllib-algorithms.html#sac) [DDPG](https://docs.ray.io/en/latest/rllib/rllib-algorithms.html#ddpg) [DQN](https://docs.ray.io/en/latest/rllib/rllib-algorithms.html#dqn) [PG](https://docs.ray.io/en/latest/rllib/rllib-algorithms.html#pg) [TD3](https://docs.ray.io/en/latest/rllib/rllib-algorithms.html#ddpg)
-
-## Visualization Toolkit
-TradeMaster provides many visualization toolkits for a systematic evaluation of RL-based quantitative trading methods. Please check this [paper](https://openreview.net/forum?id=JjbsIYOuNi) and [repository](https://github.com/TradeMaster-NTU/PRUDEX-Compass) for details. Some examples are as follows:
-
-**PRIDE-Star** is a star plot containing normalized score of 8 key financial measures such total return (TR) and Sharpe ratio (SR) to evaluate profitability,risk-control and diversity:
-<table align="center">
-    <tr>
-        <td ><center><img src="https://github.com/TradeMaster-NTU/TradeMaster/blob/1.0.0/figure/visualization/A2C.jpg" width="95%" />   </center></td>
-        <td ><center><img src="https://github.com/TradeMaster-NTU/TradeMaster/blob/1.0.0/figure/visualization/DeepTrader.jpg" width="95%" /> </center></td>
-        <td ><center><img src="https://github.com/TradeMaster-NTU/TradeMaster/blob/1.0.0/figure/visualization/PPO.jpg" width="95%" /> </center></td>
-        <td ><center><img src="https://github.com/TradeMaster-NTU/TradeMaster/blob/1.0.0/figure/visualization/EIIE.jpg" width="95%" /> </center></td>
-    </tr>
-</table>
-
-<div align="left">
-<img align="center" src=https://github.com/TradeMaster-NTU/TradeMaster/blob/1.0.0/figure/visualization/plot1.jpg width="100%"/>
-</div>
-<br>
-
-<div align="left">
-<img align="center" src=https://github.com/TradeMaster-NTU/TradeMaster/blob/1.0.0/figure/visualization/plot2.jpg width="100%"/>
-</div>
-<br>
-
-
-## File Structure
-
-```
-| TradeMaster
-| ├── configs
-| ├── data
-| │   ├── algorithmic_trading 
-| │   ├── high_frequency_trading  
-| │   ├── order_excution          
-| │   └── porfolio_management
-| ├── deploy
-| │   ├── backend_client.py
-| │   ├── backend_client_test.py 
-| │   └── backend_service.py        
-| │   ├── backend_service_test.py  
-| ├── docs
-| ├── figure
-| ├── installation
-| │   ├── docker.md
-| │   ├── requirements.md
-| ├── tools
-| │   ├── algorithmic_trading          
-| │   ├── data_preprocessor
-| │   ├── high_frequency_trading
-| │   ├── market_dynamics_labeling
-| │   ├── missing_value_imputation  
-| │   ├── order_excution  
-| │   ├── porfolio_management  
-| │   ├── __init__.py      
-| ├── tradmaster       
-| │   ├── agents   
-| │   ├── datasets 
-| │   ├── enviornments 
-| │   ├── evaluation 
-| │   ├── imputation 
-| │   ├── losses
-| │   ├── nets
-| │   ├── preprocessor
-| │   ├── optimizers
-| │   ├── pretrained
-| │   ├── trainers
-| │   ├── transition
-| │   ├── utils
-| │   └── __init__.py     
-| ├── unit_testing
-| ├── Dockerfile
-| ├── LICENSE
-| ├── README.md
-| ├── pyproject.toml
-| └── requirements.txt
-```
-
-## Publications
-[PRUDEX-Compass: Towards Systematic Evaluation of Reinforcement Learning in Financial Markets](https://openreview.net/forum?id=JjbsIYOuNi) *(Transactions on Machine learning Research 2023)*
-
-[Reinforcement Learning for Quantitative Trading (Survey)](https://dl.acm.org/doi/10.1145/3582560) *(ACM Transactions on Intelligent Systems and Technology 2023)*
-
-[Deep Reinforcement Learning for Quantitative Trading: Challenges and Opportunities](https://ieeexplore.ieee.org/abstract/document/9779600) *(IEEE Intelligent Systems 2022)*
-
-[DeepScalper: A Risk-Aware Reinforcement Learning Framework to Capture Fleeting Intraday Trading Opportunities](https://arxiv.org/abs/2201.09058) *(CIKM 2022)*
-
-[Commission Fee is not Enough: A Hierarchical Reinforced Framework for Portfolio Management](https://ojs.aaai.org/index.php/AAAI/article/view/16142) *(AAAI 21)*
-
-## News
-- [知乎][用强化学习在金融市场上赚钱？南洋理工发布全新基于强化学习的量化交易平台TradeMaster](https://zhuanlan.zhihu.com/p/614855780?utm_medium=social&utm_oi=798261254362927104&utm_psn=1620381293060993024&utm_source=wechat_session&wechatShare=1&s_r=0)
-- [机器之心][南洋理工发布量化交易大师TradeMaster，涵盖15种强化学习算法](https://mp.weixin.qq.com/s/MTUOksGGgaWX6GkXZT6wwA)
-
-## Team
-- This repository is developed and maintained by [AMI](https://personal.ntu.edu.sg/boan/) group lead by [Prof Bo An](boan@ntu.edu.sg) at [Nanyang Technological University](https://www.ntu.edu.sg/).
-- We have positions for software engineer, research associate and postdoc. If you are interested in working at the intersection of RL and quantitative trading, feel free to send us an email with your CV.
-
-## Competition
-[TradeMaster Cup 2022](https://codalab.lisn.upsaclay.fr/competitions/8440?secret_key=51d5952f-d68d-47d9-baef-6032445dea01)
-
-## Contact Us
-If you have any further questions of this project, please contact [TradeMaster.NTU@gmail.com](TradeMaster.NTU@gmail.com)
+# TradeMaster: An RL Platform for Trading
+
+<div align="center">
+<img align="center" src=https://github.com/TradeMaster-NTU/TradeMaster/blob/main/figure/Logo.png width="25%"/> 
+
+<div>&nbsp;</div>
+  
+[![Python 3.9](https://shields.io/badge/python-3.9-blue.svg)](https://www.python.org/downloads/release/python-3916/)
+[![Platform](https://img.shields.io/badge/platform-linux%20%7C%20windows%20%7C%20macos-lightgrey)](Platform)
+[![License](https://img.shields.io/github/license/TradeMaster-NTU/TradeMaster)](License)
+[![Document](https://img.shields.io/badge/docs-latest-red)](https://trademaster.readthedocs.io/en/latest/)
+[![GitHub stars](https://img.shields.io/github/stars/TradeMaster-NTU/TradeMaster?color=orange)](https://github.com/TradeMaster-NTU/TradeMaster/stargazers)
+
+</div>
+
+***
+TradeMaster is a first-of-its kind, best-in-class __open-source platform__ for __quantitative trading (QT)__ empowered by __reinforcement learning (RL)__, which covers the __full pipeline__ for the design, implementation, evaluation and deployment of RL-based algorithms.
+
+## :star: **What's NEW!**   :alarm_clock: 
+
+| Update | Status |
+| --                      | ------    |
+| Release TradeMaster 1.0.0 | :octocat: [Released v1.0.0](https://github.com/TradeMaster-NTU/TradeMaster/releases/tag/v1.0.0) on 5 March 2023 |
+
+## Outline
+
+- [TradeMaster: An RL Platform for Trading](#trademaster-an-rl-platform-for-trading)
+  - [Outline](#outline)
+  - [Overview](#overview)
+  - [Installation](#installation)
+  - [Tutorial](#tutorial)
+  - [Useful Script](#useful-script)
+  - [Dataset](#dataset)
+  - [Model Zoo](#model-zoo)
+  - [Visualization Toolkit](#visualization-toolkit)
+  - [File Structure](#file-structure)
+  - [Publications](#publications)
+  - [News](#news)
+  - [Team](#team)
+  - [Competition](#competition)
+  - [Contact Us](#contact-us)
+
+## Overview
+<div align="center">
+<img align="center" src=https://github.com/TradeMaster-NTU/TradeMaster/blob/1.0.0/figure/architecture.jpg width="97%"/>
+</div>
+<br>
+
+__TradeMaster__ is composed of 6 key modules: 1) multi-modality market data of different financial assets at multiple granularity; 2) whole data preprocessing pipeline; 3) a series of high-fidelity data-driven market simulators for mainstream QT tasks; 4) efficient implementations of over 13 novel RL-based trading algorithms; 5) systematic evaluation toolkits with 6 axes and 17 measures; 6) different interfaces for interdisciplinary users.
+
+
+## Installation
+Here are the installation tutorials for different operating systems and docker:
+- [Installation on Linux/Windows/MacOS](https://github.com/TradeMaster-NTU/TradeMaster/tree/1.0.0/installation/requirements.md)
+- [Installation with Docker](https://github.com/TradeMaster-NTU/TradeMaster/tree/1.0.0/installation/docker.md)
+
+## Tutorial
+We provide tutorials covering core features of TradeMaster for users to get start with.
+|  Algorithm  | Dataset |   Market |                                                  Task                                                 |                     Code Link                      |
+| :---------: | :-----: | :-----: | :---------------------------------------------------------------------------------------------------------------: | :--------------------------------------------------: |
+| EIIE | DJ30 | US Stock | Portfolio Management | [tutorial](https://github.com/TradeMaster-NTU/TradeMaster/blob/1.0.0/tutorial/Tutorial1_EIIE.ipynb)|
+| DeepScalper  |   BTC | Crypto | Intraday Trading | [tutorial](https://github.com/TradeMaster-NTU/TradeMaster/blob/1.0.0/tutorial/Tutorial2_DeepScalper.ipynb) | 
+| SARL | DJ30 | US Stock | Portfolio Management | [tutorial](https://github.com/TradeMaster-NTU/TradeMaster/blob/1.0.0/tutorial/Tutorial3_SARL.ipynb)| 
+| PPO  |  SSE 50  | China Stock | Portfolio Management | [tutorial](https://github.com/TradeMaster-NTU/TradeMaster/blob/1.0.0/tutorial/Tutorial4_PPO.ipynb)|
+| ETEO | Bitcoin | Crypto | Order Execution | [tutorial](https://github.com/TradeMaster-NTU/TradeMaster/blob/1.0.0/tutorial/Tutorial5_ETEO.ipynb)|
+| Double DQN | Bitcoin | Crypto | High Frequency Trading | [tutorial](https://github.com/TradeMaster-NTU/TradeMaster/blob/1.0.0/tutorial/Tutorial6_DDQN.ipynb)|
+
+
+## Useful Script
+- [Automatic hyperparameter tuning](https://github.com/TradeMaster-NTU/TradeMaster/blob/1.0.0/tutorial/Tutorial7_auto_tuning.ipynb)
+- [Market dynamic labeling](https://github.com/TradeMaster-NTU/TradeMaster/blob/1.0.0/trademaster/evaluation/market_dynamics_labeling/example.ipynb)
+- [Financial data imputation with diffusion models](https://github.com/TradeMaster-NTU/TradeMaster/blob/1.0.0/tools/missing_value_imputation/run.py)
+
+
+## Dataset
+| Dataset |                    Data Source                     |     Type      |           Range and Frequency            | Raw Data |                                                 Datasheet                                                 |
+|:-------:| :------------------------------------------------: | :-----------: | :--------------------------------------: | :------: | :-------------------------------------------------------------------------------------------------------: |
+| S&P500  | [Yahoo](https://pypi.org/project/yfinance/) |   US Stock    |       2000/01/01-2022/01/01, 1day        |  OHLCV   |         [SP500]()          |
+|  DJ30   | [Yahoo](https://pypi.org/project/yfinance/) |   US Stock    |       2012/01/01-2021/12/31, 1day        |  OHLCV   |         [DJ30](https://github.com/TradeMaster-NTU/TradeMaster/blob/main/data/data/dj30/DJ30.pdf)          |
+|   BTC   |    [Kaggle](https://pypi.org/project/yfinance/)    |      Foreign Exchange       |     2000/01/01-2019/12/31, 1day        |  OHLCV   |         [FX](https://github.com/TradeMaster-NTU/TradeMaster/blob/main/data/data/exchange/FX.pdf)          |
+| Crypto  |    [Kaggle](https://pypi.org/project/yfinance/)    |    Crypto     |       2013/04/29-2021/07/06, 1day        |  OHLCV   |        [Crypto](https://github.com/TradeMaster-NTU/TradeMaster/blob/main/data/data/BTC/Crypto.pdf)        |
+|  SSE50  | [Yahoo](https://pypi.org/project/yfinance/) | China Stock |       2009/01/02-2021/01/01, 1day        |  OHLCV   |         [SSE50](https://github.com/TradeMaster-NTU/TradeMaster/blob/main/data/data/sz50/SZ50.pdf)          |
+| Bitcoin |                     [Binance](https://www.binance.com/)                     |    Crypto     | 2021/04/07-2021/04/19, 1min |   LOB    | [Binance](https://github.com/TradeMaster-NTU/TradeMaster/blob/main/data/data/OE_BTC/limit_order_book.pdf) |
+| Futures |                     [AKshare](https://akshare.xyz/)                     |    Futures     | 2023/03/07-2023/03/28, 5min |   OHLCV    | [SHFE](https://github.com/TradeMaster-NTU/TradeMaster/blob/1.0.0/data/portfolio_management/Future/future.pdf) |
+| HSTech30 |                     [AKShare](https://akshare.xyz/)                     |    Hang Seng Tech Index     | 1988/12/30-2023/03/27, 1day |   OHLCV    | [HSTech30](https://github.com/TradeMaster-NTU/TradeMaster/blob/1.0.0/data/portfolio_management/hstech30/HSTech30.pdf) |
+
+
+Dates are in YY/MM/DD format.
+
+
+OHLCV: open, high, low, and close prices; volume: corresponding trading volume; LOB: Limit order book.
+
+Users can download data of the above datasets from [Google Drive](https://drive.google.com/drive/folders/19Tk5ifPz1y8i_pJVwZFxaSueTLjz6qo3?usp=sharing) or [Baidu Cloud](https://pan.baidu.com/s/1njghvez53hD5v3WpLgCg0w) (extraction code:x24b)
+## Model Zoo
+TradeMaster provides efficient implementations of the following algorithms:
+
+[DeepScalper based on Pytorch (Shuo Sun et al, CIKM 22)](https://arxiv.org/abs/2201.09058)
+
+[OPD based on Pytorch (Fang et al, AAAI 21)](https://ojs.aaai.org/index.php/AAAI/article/view/16083)
+
+[DeepTrader based on Pytorch (Wang et al, AAAI 21)](https://ojs.aaai.org/index.php/AAAI/article/view/16144) 
+
+[SARL based on Pytorch (Yunan Ye et al, AAAI 20)](https://arxiv.org/abs/2002.05780)
+
+[ETEO based on Pytorch (Lin et al, 20)](https://www.ijcai.org/Proceedings/2020/627?msclkid=a2b6ad5db7ca11ecb537627a9ca1d4f6)
+
+[Investor-Imitator based on Pytorch (Yi Ding et al, KDD 18)](https://www.kdd.org/kdd2018/accepted-papers/view/investor-imitator-a-framework-for-trading-knowledge-extraction)
+
+[EIIE based on Pytorch (Jiang et al, 17)](https://arxiv.org/abs/1706.10059)
+
+
+Classic RL based on Pytorch and Ray: 
+[PPO](https://docs.ray.io/en/latest/rllib/rllib-algorithms.html#ppo) [A2C](https://docs.ray.io/en/latest/rllib/rllib-algorithms.html#a3c) [Rainbow](https://docs.ray.io/en/releases-1.13.0/rllib/rllib-algorithms.html#dqn) [SAC](https://docs.ray.io/en/latest/rllib/rllib-algorithms.html#sac) [DDPG](https://docs.ray.io/en/latest/rllib/rllib-algorithms.html#ddpg) [DQN](https://docs.ray.io/en/latest/rllib/rllib-algorithms.html#dqn) [PG](https://docs.ray.io/en/latest/rllib/rllib-algorithms.html#pg) [TD3](https://docs.ray.io/en/latest/rllib/rllib-algorithms.html#ddpg)
+
+## Visualization Toolkit
+TradeMaster provides many visualization toolkits for a systematic evaluation of RL-based quantitative trading methods. Please check this [paper](https://openreview.net/forum?id=JjbsIYOuNi) and [repository](https://github.com/TradeMaster-NTU/PRUDEX-Compass) for details. Some examples are as follows:
+
+**PRIDE-Star** is a star plot containing normalized score of 8 key financial measures such total return (TR) and Sharpe ratio (SR) to evaluate profitability,risk-control and diversity:
+<table align="center">
+    <tr>
+        <td ><center><img src="https://github.com/TradeMaster-NTU/TradeMaster/blob/1.0.0/figure/visualization/A2C.jpg" width="95%" />   </center></td>
+        <td ><center><img src="https://github.com/TradeMaster-NTU/TradeMaster/blob/1.0.0/figure/visualization/DeepTrader.jpg" width="95%" /> </center></td>
+        <td ><center><img src="https://github.com/TradeMaster-NTU/TradeMaster/blob/1.0.0/figure/visualization/PPO.jpg" width="95%" /> </center></td>
+        <td ><center><img src="https://github.com/TradeMaster-NTU/TradeMaster/blob/1.0.0/figure/visualization/EIIE.jpg" width="95%" /> </center></td>
+    </tr>
+</table>
+
+<div align="left">
+<img align="center" src=https://github.com/TradeMaster-NTU/TradeMaster/blob/1.0.0/figure/visualization/plot1.jpg width="100%"/>
+</div>
+<br>
+
+<div align="left">
+<img align="center" src=https://github.com/TradeMaster-NTU/TradeMaster/blob/1.0.0/figure/visualization/plot2.jpg width="100%"/>
+</div>
+<br>
+
+
+## File Structure
+
+```
+| TradeMaster
+| ├── configs
+| ├── data
+| │   ├── algorithmic_trading 
+| │   ├── high_frequency_trading  
+| │   ├── order_excution          
+| │   └── porfolio_management
+| ├── deploy
+| │   ├── backend_client.py
+| │   ├── backend_client_test.py 
+| │   └── backend_service.py        
+| │   ├── backend_service_test.py  
+| ├── docs
+| ├── figure
+| ├── installation
+| │   ├── docker.md
+| │   ├── requirements.md
+| ├── tools
+| │   ├── algorithmic_trading          
+| │   ├── data_preprocessor
+| │   ├── high_frequency_trading
+| │   ├── market_dynamics_labeling
+| │   ├── missing_value_imputation  
+| │   ├── order_excution  
+| │   ├── porfolio_management  
+| │   ├── __init__.py      
+| ├── tradmaster       
+| │   ├── agents   
+| │   ├── datasets 
+| │   ├── enviornments 
+| │   ├── evaluation 
+| │   ├── imputation 
+| │   ├── losses
+| │   ├── nets
+| │   ├── preprocessor
+| │   ├── optimizers
+| │   ├── pretrained
+| │   ├── trainers
+| │   ├── transition
+| │   ├── utils
+| │   └── __init__.py     
+| ├── unit_testing
+| ├── Dockerfile
+| ├── LICENSE
+| ├── README.md
+| ├── pyproject.toml
+| └── requirements.txt
+```
+
+## Publications
+[PRUDEX-Compass: Towards Systematic Evaluation of Reinforcement Learning in Financial Markets](https://openreview.net/forum?id=JjbsIYOuNi) *(Transactions on Machine learning Research 2023)*
+
+[Reinforcement Learning for Quantitative Trading (Survey)](https://dl.acm.org/doi/10.1145/3582560) *(ACM Transactions on Intelligent Systems and Technology 2023)*
+
+[Deep Reinforcement Learning for Quantitative Trading: Challenges and Opportunities](https://ieeexplore.ieee.org/abstract/document/9779600) *(IEEE Intelligent Systems 2022)*
+
+[DeepScalper: A Risk-Aware Reinforcement Learning Framework to Capture Fleeting Intraday Trading Opportunities](https://arxiv.org/abs/2201.09058) *(CIKM 2022)*
+
+[Commission Fee is not Enough: A Hierarchical Reinforced Framework for Portfolio Management](https://ojs.aaai.org/index.php/AAAI/article/view/16142) *(AAAI 21)*
+
+## News
+- [知乎][用强化学习在金融市场上赚钱？南洋理工发布全新基于强化学习的量化交易平台TradeMaster](https://zhuanlan.zhihu.com/p/614855780?utm_medium=social&utm_oi=798261254362927104&utm_psn=1620381293060993024&utm_source=wechat_session&wechatShare=1&s_r=0)
+- [机器之心][南洋理工发布量化交易大师TradeMaster，涵盖15种强化学习算法](https://mp.weixin.qq.com/s/MTUOksGGgaWX6GkXZT6wwA)
+
+## Team
+- This repository is developed and maintained by [AMI](https://personal.ntu.edu.sg/boan/) group lead by [Prof Bo An](boan@ntu.edu.sg) at [Nanyang Technological University](https://www.ntu.edu.sg/).
+- We have positions for software engineer, research associate and postdoc. If you are interested in working at the intersection of RL and quantitative trading, feel free to send us an email with your CV.
+
+## Competition
+[TradeMaster Cup 2022](https://codalab.lisn.upsaclay.fr/competitions/8440?secret_key=51d5952f-d68d-47d9-baef-6032445dea01)
+
+## Contact Us
+If you have any further questions of this project, please contact [TradeMaster.NTU@gmail.com](TradeMaster.NTU@gmail.com)